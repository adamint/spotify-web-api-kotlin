/* Spotify Web API - Kotlin Wrapper; MIT License, 2019; Original author: Adam Ratzman */
package com.adamratzman.spotify

import com.adamratzman.spotify.http.HttpConnection
import com.adamratzman.spotify.http.HttpRequestMethod
import com.adamratzman.spotify.models.SpotifyAuthenticationException
import com.adamratzman.spotify.models.Token
import com.adamratzman.spotify.models.serialization.toObject
<<<<<<< HEAD
import com.adamratzman.spotify.utils.runBlocking
import kotlinx.coroutines.CoroutineScope
=======
import kotlinx.coroutines.GlobalScope
>>>>>>> f3792b79
import kotlinx.coroutines.Job
import kotlinx.coroutines.launch

// Kotlin DSL builders

fun spotifyAppApi(block: SpotifyAppApiBuilder.() -> Unit) = SpotifyAppApiBuilder().apply(block)
fun spotifyClientApi(block: SpotifyClientApiBuilder.() -> Unit) = SpotifyClientApiBuilder().apply(block)

/**
 *  Spotify API builder
 */
class SpotifyApiBuilder(
    private var clientId: String?,
    private var clientSecret: String?,
    private var redirectUri: String?
) {
    var authorization: SpotifyUserAuthorization = SpotifyUserAuthorizationBuilder().build()
    var options: SpotifyApiOptions = SpotifyApiOptionsBuilder().build()

    /**
     * Set whether to enable all utilities ([automaticRefresh], [retryWhenRateLimited], [useCache], [enableLogger], [testTokenValidity])
     */
    fun enableAllOptions() = apply { this.options = SpotifyApiOptionsBuilder(enableAllOptions = true).build() }

    /**
     * After API creation, set whether to test whether the token is valid by performing a lightweight request
     */
    fun testTokenValidity(testTokenValidity: Boolean) = apply { this.options.testTokenValidity = testTokenValidity }

    /**
     * Set the application client id
     */
    fun clientId(clientId: String) = apply { this.clientId = clientId }

    /**
     * Set the application client secret
     */
    fun clientSecret(clientSecret: String) = apply { this.clientSecret = clientSecret }

    /**
     * Set whether to cache requests. Default: true
     */
    fun useCache(useCache: Boolean) = apply { this.options.useCache = useCache }

    /**
     *  Set the maximum allowed amount of cached requests at one time. Null means no limit
     */
    fun cacheLimit(cacheLimit: Int?) = apply { this.options.cacheLimit = cacheLimit }

    /**
     * Set the application [redirect uri](https://developer.spotify.com/documentation/general/guides/authorization-guide/)
     */
    fun redirectUri(redirectUri: String?) = apply { this.redirectUri = redirectUri }

    /**
     * Set a returned [authorization code](https://developer.spotify.com/documentation/general/guides/authorization-guide/)
     */
    fun authorizationCode(authorizationCode: String?) =
        apply { this.authorization.authorizationCode = authorizationCode }

    /**
     * If you only have an access token, the api can be instantiated with it
     */
    fun tokenString(tokenString: String?) = apply { this.authorization.tokenString = tokenString }

    /**
     * Set the token to be used with this api instance
     */
    fun token(token: Token?) = apply { this.authorization.token = token }

    /**
     * Enable or disable automatic refresh of the Spotify access token
     */
    fun automaticRefresh(automaticRefresh: Boolean) = apply { this.options.automaticRefresh = automaticRefresh }

    /**
     * Set whether to block the current thread and wait until the API can retry the request
     */
    fun retryWhenRateLimited(retryWhenRateLimited: Boolean) =
        apply { this.options.retryWhenRateLimited = retryWhenRateLimited }

    /**
     * Set whether to enable to the exception logger
     */
    fun enableLogger(enableLogger: Boolean) = apply { this.options.enableLogger = enableLogger }

    /**
     * Create a [SpotifyApi] instance with the given [SpotifyApiBuilder] parameters and the type -
     * [AuthorizationType.CLIENT] for client authentication, or otherwise [AuthorizationType.APPLICATION]
     */
    fun build(type: AuthorizationType): SpotifyApi<*, *> {
        return if (type == AuthorizationType.CLIENT) buildClient()
        else buildCredentialed()
    }

    /**
     * Create a new [SpotifyAppApi] that only has access to *public* endpoints and data
     */
    fun buildPublic() = buildCredentialed()

    /**
     * Create a new [SpotifyAppApi] that only has access to *public* endpoints and data
     */
    fun buildCredentialed(): SpotifyAppApi = spotifyAppApi {
        credentials {
            clientId = this@SpotifyApiBuilder.clientId
            clientSecret = this@SpotifyApiBuilder.clientSecret
        }
        authorization(authorization)
        options(options)
    }.build()

    /**
     * Create a new [SpotifyClientApi] that has access to public endpoints, in addition to endpoints
     * requiring scopes contained in the client authorization request
     */
    fun buildClient(): SpotifyClientApi = spotifyClientApi {
        credentials {
            clientId = this@SpotifyApiBuilder.clientId
            clientSecret = this@SpotifyApiBuilder.clientSecret
            redirectUri = this@SpotifyApiBuilder.redirectUri
        }
        authorization(authorization)
        options(options)
    }.build()
}

enum class AuthorizationType {
    CLIENT,
    APPLICATION;
}

interface ISpotifyApiBuilder<T : SpotifyApi<T, B>, B: ISpotifyApiBuilder<T, B>> {
    var credentials: SpotifyCredentials
    var authorization: SpotifyUserAuthorization
    var options: SpotifyApiOptions

    /**
     * A block in which Spotify application credentials (accessible via the Spotify [dashboard](https://developer.spotify.com/dashboard/applications))
     * should be put
     */
    fun credentials(block: SpotifyCredentialsBuilder.() -> Unit) {
        credentials = SpotifyCredentialsBuilder().apply(block).build()
    }

    /**
     * Allows you to authenticate a [SpotifyClientApi] with an authorization code
     * or build [SpotifyApi] using a refresh token
     */
    fun authorization(block: SpotifyUserAuthorizationBuilder.() -> Unit) {
        authorization = SpotifyUserAuthorizationBuilder().apply(block).build()
    }

    /**
     * Allows you to authenticate a [SpotifyClientApi] with an authorization code
     * or build [SpotifyApi] using a refresh token
     */
    fun authentication(block: SpotifyUserAuthorizationBuilder.() -> Unit) {
        authorization = SpotifyUserAuthorizationBuilder().apply(block).build()
    }

    fun authorization(authorization: SpotifyUserAuthorization) = apply { this.authorization = authorization }

    /**
     * Allows you to override default values for caching, token refresh, and logging
     */
    fun utilities(block: SpotifyApiOptionsBuilder.() -> Unit) {
        options = SpotifyApiOptionsBuilder().apply(block).build()
    }

    /**
     * Allows you to override default values for caching, token refresh, and logging
     */
    fun config(block: SpotifyApiOptionsBuilder.() -> Unit) {
        options = SpotifyApiOptionsBuilder().apply(block).build()
    }

    /**
     * Allows you to override default values for caching, token refresh, and logging
     */
    fun options(block: SpotifyApiOptionsBuilder.() -> Unit) {
        options = SpotifyApiOptionsBuilder().apply(block).build()
    }

    fun options(options: SpotifyApiOptions) = apply { this.options = options }

    /**
     * Build the [T] by provided information
     */
    suspend fun suspendBuild(): T

    /**
     * Build the [T] by provided information
     */
    fun build(): T = runBlocking { suspendBuild() }

    /**
     * Build the [T] by provided information
     *
     * Provide a consumer object to be executed after the api has been successfully built
     */
    fun buildAsyncAt(scope: CoroutineScope, consumer: (T) -> Unit): Job = with(scope) { buildAsync(consumer) }

    /**
     * Build the [T] by provided information
     *
     * Provide a consumer object to be executed after the api has been successfully built
     */
<<<<<<< HEAD
    fun CoroutineScope.buildAsync(consumer: (T) -> Unit): Job = launch {
        consumer(suspendBuild())
    }
}
=======
    suspend fun buildAsync(consumer: (SpotifyClientApi) -> Unit): Job
>>>>>>> f3792b79

interface ISpotifyClientApiBuilder : ISpotifyApiBuilder<SpotifyClientApi, SpotifyClientApiBuilder> {
    /**
     * Create a Spotify authorization URL from which API access can be obtained
     *
     * @param scopes The scopes that the application should have access to
     * @return Authorization URL that can be used in a browser
     */
    fun getAuthorizationUrl(vararg scopes: SpotifyScope): String
}

class SpotifyClientApiBuilder(
    override var credentials: SpotifyCredentials = SpotifyCredentialsBuilder().build(),
    override var authorization: SpotifyUserAuthorization = SpotifyUserAuthorizationBuilder().build(),
    override var options: SpotifyApiOptions = SpotifyApiOptionsBuilder().build()
) : ISpotifyClientApiBuilder {
    override fun getAuthorizationUrl(vararg scopes: SpotifyScope): String {
        require(credentials.redirectUri != null && credentials.clientId != null) { "You didn't specify a redirect uri or client id in the credentials block!" }
        return getAuthUrlFull(*scopes, clientId = credentials.clientId!!, redirectUri = credentials.redirectUri!!)
    }

    override suspend fun suspendBuild(): SpotifyClientApi {
        val clientId = credentials.clientId
        val clientSecret = credentials.clientSecret
        val redirectUri = credentials.redirectUri

        require((clientId != null && clientSecret != null && redirectUri != null) || authorization.token != null || authorization.tokenString != null) { "You need to specify a valid clientId, clientSecret, and redirectUri in the credentials block!" }
        return when {
            authorization.authorizationCode != null -> try {
                    require(clientId != null && clientSecret != null && redirectUri != null) { "You need to specify a valid clientId, clientSecret, and redirectUri in the credentials block!" }

                    val response = executeTokenRequest(
                        HttpConnection(
                            "https://accounts.spotify.com/api/token",
                            HttpRequestMethod.POST,
                            mapOf(
                                "grant_type" to "authorization_code",
                                "code" to authorization.authorizationCode,
                                "redirect_uri" to redirectUri
                            ),
                            null,
                            "application/x-www-form-urlencoded",
                            listOf(),
                            null
                        ), clientId, clientSecret
                    )

                    SpotifyClientApi(
                        clientId,
                        clientSecret,
                        redirectUri,
                        response.body.toObject(Token.serializer(), null),
                        options.useCache,
                        options.cacheLimit,
                        options.automaticRefresh,
                        options.retryWhenRateLimited,
                        options.enableLogger,
                        options.testTokenValidity
                    )
                } catch (e: Exception) {
                    throw SpotifyAuthenticationException("Invalid credentials provided in the login process", e)
                }
            authorization.token != null -> SpotifyClientApi(
                clientId,
                clientSecret,
                redirectUri,
                authorization.token!!,
                options.useCache,
                options.cacheLimit,
                options.automaticRefresh,
                options.retryWhenRateLimited,
                options.enableLogger,
                options.testTokenValidity
            )
            authorization.tokenString != null -> SpotifyClientApi(
                clientId,
                clientSecret,
                redirectUri,
                Token(
                    authorization.tokenString!!,
                    "client_credentials",
                    1000,
                    null,
                    null
                ),
                options.useCache,
                options.cacheLimit,
                false,
                options.retryWhenRateLimited,
                options.enableLogger,
                options.testTokenValidity
            )
            else -> throw IllegalArgumentException(
                "At least one of: authorizationCode, tokenString, or token must be provided " +
                        "to build a SpotifyClientAPI object"
            )
        }
    }
<<<<<<< HEAD
=======

    override suspend fun buildAsync(consumer: (SpotifyClientApi) -> Unit) = GlobalScope.launch {
        consumer(build())
    }
>>>>>>> f3792b79
}

interface ISpotifyAppApiBuilder : ISpotifyApiBuilder<SpotifyAppApi, SpotifyAppApiBuilder>

class SpotifyAppApiBuilder(
    override var credentials: SpotifyCredentials = SpotifyCredentialsBuilder().build(),
    override var authorization: SpotifyUserAuthorization = SpotifyUserAuthorizationBuilder().build(),
    override var options: SpotifyApiOptions = SpotifyApiOptionsBuilder().build()
) : ISpotifyAppApiBuilder {
    /**
<<<<<<< HEAD
=======
     * Create a new [SpotifyAppApi] that only has access to *public* endpoints and data
     */
    fun buildPublic() = build()

    /**
     * Build a public [SpotifyAppApi] using the provided credentials
     *
     * Provide a consumer object to be executed after the api has been successfully built
     */
    override fun buildAsync(consumer: (SpotifyApi) -> Unit) = GlobalScope.launch {
        consumer(build())
    }

    /**
>>>>>>> f3792b79
     * Build a public [SpotifyAppApi] using the provided credentials
     */
    override suspend fun suspendBuild(): SpotifyAppApi {
        val clientId = credentials.clientId
        val clientSecret = credentials.clientSecret
        require((clientId != null && clientSecret != null) || authorization.token != null || authorization.tokenString != null) { "You didn't specify a client id or client secret in the credentials block!" }
        return when {
            authorization.token != null -> {
                SpotifyAppApi(
                    clientId,
                    clientSecret,
                    authorization.token!!,
                    options.useCache,
                    options.cacheLimit,
                    false,
                    options.retryWhenRateLimited,
                    options.enableLogger,
                    options.testTokenValidity
                )
            }
            authorization.tokenString != null -> {
                SpotifyAppApi(
                    clientId,
                    clientSecret,
                    Token(
                        authorization.tokenString!!, "client_credentials",
                        60000, null, null
                    ),
                    options.useCache,
                    options.cacheLimit,
                    false,
                    options.retryWhenRateLimited,
                    options.enableLogger,
                    options.testTokenValidity
                )
            }
            else -> try {
                require(clientId != null && clientSecret != null) { "Illegal credentials provided" }
                val token = getCredentialedToken(clientId, clientSecret, null)
                SpotifyAppApi(
                    clientId,
                    clientSecret,
                    token,
                    options.useCache,
                    options.cacheLimit,
                    false,
                    options.retryWhenRateLimited,
                    options.enableLogger,
                    options.testTokenValidity
                )
            } catch (e: Exception) {
                throw SpotifyAuthenticationException("Invalid credentials provided in the login process", e)
            }
        }
    }
}

/**
 * A holder for application-specific credentials
 *
 * @property clientId the client id of your Spotify application
 * @property clientSecret the client secret of your Spotify application
 * @property redirectUri nullable redirect uri (use if you're doing client authentication
 */
class SpotifyCredentialsBuilder {
    var clientId: String? = null
    var clientSecret: String? = null
    var redirectUri: String? = null

    fun build() =
        if (clientId?.isNotEmpty() == false || clientSecret?.isNotEmpty() == false) throw IllegalArgumentException("clientId or clientSecret is empty")
        else SpotifyCredentials(clientId, clientSecret, redirectUri)
}

data class SpotifyCredentials(val clientId: String?, val clientSecret: String?, val redirectUri: String?)

/**
 * Authentication methods
 *
 * @property authorizationCode Only available when building [SpotifyClientApi]. Spotify auth code
 * @property token Build the API using an existing token. If you're building [SpotifyClientApi], this
 * will be your **access** token. If you're building [SpotifyApi], it will be your **refresh** token
 * @property tokenString Build the API using an existing token (string). If you're building [SpotifyClientApi], this
 * will be your **access** token. If you're building [SpotifyApi], it will be your **refresh** token. There is a *very*
 * limited time constraint on these before the API automatically refreshes them
 */
class SpotifyUserAuthorizationBuilder(
    var authorizationCode: String? = null,
    var tokenString: String? = null,
    var token: Token? = null
) {
    fun build() = SpotifyUserAuthorization(authorizationCode, tokenString, token)
}

data class SpotifyUserAuthorization(
    var authorizationCode: String?,
    var tokenString: String?,
    var token: Token?
)

/**
 * API Utilities
 *
 * @property useCache Set whether to cache requests. Default: true
 * @property cacheLimit The maximum amount of cached requests allowed at one time. Null means no limit
 * @property automaticRefresh Enable or disable automatic refresh of the Spotify access token
 * @property retryWhenRateLimited Set whether to block the current thread and wait until the API can retry the request
 * @property enableLogger Set whether to enable to the exception logger
 * @property testTokenValidity After API creation, test whether the token is valid by performing a lightweight request
 * @property enableAllOptions Whether to enable all provided utilities
 */
class SpotifyApiOptionsBuilder(
    var useCache: Boolean = true,
    var cacheLimit: Int? = 200,
    var automaticRefresh: Boolean = true,
    var retryWhenRateLimited: Boolean = true,
    var enableLogger: Boolean = true,
    var testTokenValidity: Boolean = false,
    var enableAllOptions: Boolean = false
) {
    fun build() =
        if (enableAllOptions)
            SpotifyApiOptions(
                true,
                200,
                automaticRefresh = false,
                retryWhenRateLimited = true,
                enableLogger = true,
                testTokenValidity = true
            )
        else
            SpotifyApiOptions(
                useCache,
                cacheLimit,
                automaticRefresh,
                retryWhenRateLimited,
                enableLogger,
                testTokenValidity
            )
}

data class SpotifyApiOptions(
    var useCache: Boolean,
    var cacheLimit: Int?,
    var automaticRefresh: Boolean,
    var retryWhenRateLimited: Boolean,
    var enableLogger: Boolean,
    var testTokenValidity: Boolean
)

typealias SpotifyUtilities = SpotifyApiOptions
typealias SpotifyUtilitiesBuilder = SpotifyApiOptionsBuilder<|MERGE_RESOLUTION|>--- conflicted
+++ resolved
@@ -6,12 +6,9 @@
 import com.adamratzman.spotify.models.SpotifyAuthenticationException
 import com.adamratzman.spotify.models.Token
 import com.adamratzman.spotify.models.serialization.toObject
-<<<<<<< HEAD
 import com.adamratzman.spotify.utils.runBlocking
 import kotlinx.coroutines.CoroutineScope
-=======
 import kotlinx.coroutines.GlobalScope
->>>>>>> f3792b79
 import kotlinx.coroutines.Job
 import kotlinx.coroutines.launch
 
@@ -220,14 +217,10 @@
      *
      * Provide a consumer object to be executed after the api has been successfully built
      */
-<<<<<<< HEAD
     fun CoroutineScope.buildAsync(consumer: (T) -> Unit): Job = launch {
         consumer(suspendBuild())
     }
 }
-=======
-    suspend fun buildAsync(consumer: (SpotifyClientApi) -> Unit): Job
->>>>>>> f3792b79
 
 interface ISpotifyClientApiBuilder : ISpotifyApiBuilder<SpotifyClientApi, SpotifyClientApiBuilder> {
     /**
@@ -326,13 +319,6 @@
             )
         }
     }
-<<<<<<< HEAD
-=======
-
-    override suspend fun buildAsync(consumer: (SpotifyClientApi) -> Unit) = GlobalScope.launch {
-        consumer(build())
-    }
->>>>>>> f3792b79
 }
 
 interface ISpotifyAppApiBuilder : ISpotifyApiBuilder<SpotifyAppApi, SpotifyAppApiBuilder>
@@ -343,23 +329,6 @@
     override var options: SpotifyApiOptions = SpotifyApiOptionsBuilder().build()
 ) : ISpotifyAppApiBuilder {
     /**
-<<<<<<< HEAD
-=======
-     * Create a new [SpotifyAppApi] that only has access to *public* endpoints and data
-     */
-    fun buildPublic() = build()
-
-    /**
-     * Build a public [SpotifyAppApi] using the provided credentials
-     *
-     * Provide a consumer object to be executed after the api has been successfully built
-     */
-    override fun buildAsync(consumer: (SpotifyApi) -> Unit) = GlobalScope.launch {
-        consumer(build())
-    }
-
-    /**
->>>>>>> f3792b79
      * Build a public [SpotifyAppApi] using the provided credentials
      */
     override suspend fun suspendBuild(): SpotifyAppApi {
