/* Spotify Web API, Kotlin Wrapper; MIT License, 2017-2020; Original author: Adam Ratzman */
package com.adamratzman.spotify.models

import com.adamratzman.spotify.SpotifyException
import kotlinx.serialization.Decoder
import kotlinx.serialization.Encoder
import kotlinx.serialization.KSerializer
import kotlinx.serialization.PrimitiveDescriptor
import kotlinx.serialization.PrimitiveKind
import kotlinx.serialization.SerialDescriptor
import kotlinx.serialization.Serializable
import kotlinx.serialization.Serializer

/**
 * Exception instantiating or deserializing a uri perceived as invalid
 */
class SpotifyUriException(message: String) : SpotifyException.BadRequestException(message)

private fun String.matchType(type: String, allowColon: Boolean): String? {
    val uriContent = "[^:]".takeUnless { allowColon } ?: "."
    val typeRegex = "^spotify:(?:.*:)*$type:($uriContent*)(?::.*)*$|^([^:]+)$".toRegex()
    val match = typeRegex.matchEntire(this)?.groupValues ?: return null
    return match[1].takeIf { it.isNotBlank() || match[2].isEmpty() } ?: match[2].takeIf { it.isNotEmpty() }
}

private fun String.add(type: String, allowColon: Boolean): String {
    this.matchType(type, allowColon)?.let {
        return "spotify:$type:${it.trim()}"
    }
    throw SpotifyUriException("Illegal Spotify ID/URI: '$this' isn't convertible to '$type' uri")
}

private fun String.remove(type: String, allowColon: Boolean): String {
    this.matchType(type, allowColon)?.let {
        return it.trim()
    }
    throw SpotifyUriException("Illegal Spotify ID/URI: '$this' isn't convertible to '$type' id")
}

private class SimpleUriSerializer<T : SpotifyUri>(val ctor: (String) -> T) : KSerializer<T> {
    override val descriptor: SerialDescriptor = PrimitiveDescriptor("SimpleUri", PrimitiveKind.STRING)
    override fun deserialize(decoder: Decoder): T = ctor(decoder.decodeString())
    override fun serialize(encoder: Encoder, value: T) = encoder.encodeString(value.uri)
}

/**
 * Represents a Spotify URI, parsed from either a Spotify ID or taken from an endpoint.
 *
 * @property uri retrieve this URI as a string
 * @property id representation of this uri as an id
 */
@Serializable
sealed class SpotifyUri(input: String, type: String, allowColon: Boolean = false) {
    val uri: String
    val id: String

    init {
        input.replace(" ", "").also {
            this.uri = it.add(type, allowColon)
            this.id = it.remove(type, allowColon)
        }
    }

    override fun equals(other: Any?): Boolean {
        val spotifyUri = other as? SpotifyUri ?: return false
        return spotifyUri.uri == this.uri
    }

    override fun hashCode(): Int {
        var result = uri.hashCode()
        result = 31 * result + id.hashCode()
        return result
    }

    override fun toString(): String {
        return "SpotifyUri($uri)"
    }

    @Serializer(forClass = SpotifyUri::class)
    companion object : KSerializer<SpotifyUri> {
        override val descriptor: SerialDescriptor = PrimitiveDescriptor("Uri", PrimitiveKind.STRING)
        override fun deserialize(decoder: Decoder): SpotifyUri = SpotifyUri(decoder.decodeString())
        override fun serialize(encoder: Encoder, value: SpotifyUri) = encoder.encodeString(value.uri)

        /**
         * This function safely instantiates a SpotifyUri from given constructor.
         * */
        inline fun <T : SpotifyUri> safeInitiate(uri: String, ctor: (String) -> T): T? {
            return try {
                ctor(uri)
            } catch (e: SpotifyUriException) {
                null
            }
        }

        /**
         * Creates a abstract SpotifyUri of given input. Doesn't allow ambiguity by disallowing creation by id.
         * */
        operator fun invoke(input: String): SpotifyUri {
            val constructors = listOf(
                ::ArtistUri,
                PlayableUri.Companion::invoke,
                ImmutableCollectionUri.Companion::invoke,
                ::UserUri,
                ::PlaylistUri
            )
            for (ctor in constructors) {
                safeInitiate(input, ctor)?.takeIf { it.uri == input }?.also { return it }
            }

            throw SpotifyUriException("Illegal Spotify ID/URI: '$input' isn't convertible to any arbitrary id")
        }

        /**
         * This function returns whether or not the given input IS a given type.
         *
         * @example ```Kotlin
         *     SpotifyUri.isType<UserUri>("abc") // returns: false
         *     SpotifyUri.isType<UserUri>("spotify:user:abc") // returns: true
         *     SpotifyUri.isType<UserUri>("spotify:track:abc") // returns: false
         * ```
         * */
        inline fun <reified T : SpotifyUri> isType(input: String): Boolean {
            return safeInitiate(input, ::invoke)?.let { it is T } ?: false
        }

        /**
         * This function returns whether ot not the given input CAN be a given type.
         *
         * @example ```Kotlin
         *     SpotifyUri.canBeType<UserUri>("abc") // returns: true
         *     SpotifyUri.canBeType<UserUri>("spotify:user:abc") // returns: true
         *     SpotifyUri.canBeType<UserUri>("spotify:track:abc") // returns: false
         * ```
         * */
        inline fun <reified T : SpotifyUri> canBeType(input: String): Boolean {
            return isType<T>(input) || !input.contains(':')
        }
    }
}

@Serializable
sealed class CollectionUri(input: String, type: String, allowColon: Boolean = false) :
    SpotifyUri(input, type, allowColon) {
    @Serializer(forClass = CollectionUri::class)
    companion object : KSerializer<CollectionUri> {
        override val descriptor: SerialDescriptor = StringDescriptor
        override fun deserialize(decoder: Decoder): CollectionUri = CollectionUri(decoder.decodeString())
        override fun serialize(encoder: Encoder, obj: CollectionUri) = encoder.encodeString(obj.uri)

        operator fun invoke(input: String): CollectionUri {
            val constructors = listOf(::PlaylistUri, ImmutableCollectionUri.Companion::invoke)
            for (ctor in constructors) {
                safeInitiate(input, ctor)?.also { return it }
            }
            throw SpotifyUriException("Illegal Spotify ID/URI: '$input' isn't convertible to 'playlist' or 'predefinedCollection' id")
        }
    }
}

@Serializable
sealed class ImmutableCollectionUri(input: String, type: String, allowColon: Boolean = false) :
    CollectionUri(input, type, allowColon) {
    @Serializer(forClass = ImmutableCollectionUri::class)
    companion object : KSerializer<ImmutableCollectionUri> {
        override val descriptor: SerialDescriptor = StringDescriptor
        override fun deserialize(decoder: Decoder): ImmutableCollectionUri =
            ImmutableCollectionUri(decoder.decodeString())

        override fun serialize(encoder: Encoder, obj: ImmutableCollectionUri) = encoder.encodeString(obj.uri)

        operator fun invoke(input: String): ImmutableCollectionUri {
            val constructors = listOf(::AlbumUri, ::ShowUri)
            for (ctor in constructors) {
                safeInitiate(input, ctor)?.also { return it }
            }
            throw SpotifyUriException("Illegal Spotify ID/URI: '$input' isn't convertible to 'album' or 'show' id")
        }
    }
}

@Serializable
sealed class PlayableUri(input: String, type: String, allowColon: Boolean = false) :
    SpotifyUri(input, type, allowColon) {
    @Serializer(forClass = PlayableUri::class)
    companion object : KSerializer<PlayableUri> {
        override val descriptor: SerialDescriptor = StringDescriptor
        override fun deserialize(decoder: Decoder): PlayableUri = PlayableUri(decoder.decodeString())
        override fun serialize(encoder: Encoder, obj: PlayableUri) = encoder.encodeString(obj.uri)

        /**
         * Creates a abstract TrackURI of given input. Prefers SpotifyTrackUri if the input is ambiguous.
         * */
        operator fun invoke(input: String): PlayableUri {
            val constructors = listOf(::SpotifyTrackUri, ::LocalTrackUri, ::EpisodeUri)
            for (ctor in constructors) {
                safeInitiate(input, ctor)?.also { return it }
            }
            throw SpotifyUriException("Illegal Spotify ID/URI: '$input' isn't convertible to 'track' or 'localTrack' or 'episode' id")
        }
    }
}

@Deprecated("renamed", ReplaceWith("PlayableUri", "com.adamratzman.spotify.models.PlaybUri"))
typealias TrackURI = PlayableUri
@Deprecated("renamed", ReplaceWith("PlayableUri", "com.adamratzman.spotify.models.PlaybUri"))
typealias TrackUri = PlayableUri

/**
 * Represents a Spotify **Album** URI, parsed from either a Spotify ID or taken from an endpoint.
 */
@Serializable
class AlbumUri(input: String) : ImmutableCollectionUri(input, "album") {
    @Serializer(forClass = AlbumUri::class)
    companion object : KSerializer<AlbumUri> by SimpleUriSerializer(::AlbumUri)
}

@Serializable
class ShowUri(input: String) : ImmutableCollectionUri(input, "show") {
    @Serializer(forClass = ShowUri::class)
    companion object : KSerializer<ShowUri> by SimpleUriSerializer(::ShowUri)
}

@Deprecated("renamed", ReplaceWith("AlbumUri", "com.adamratzman.spotify.models.AlbumUri"))
typealias AlbumURI = AlbumUri

/**
 * Represents a Spotify **Artist** URI, parsed from either a Spotify ID or taken from an endpoint.
 */
@Serializable
class ArtistUri(input: String) : SpotifyUri(input, "artist") {
    @Serializer(forClass = ArtistUri::class)
    companion object : KSerializer<ArtistUri> by SimpleUriSerializer(::ArtistUri)
}

@Deprecated("renamed", ReplaceWith("ArtistUri", "com.adamratzman.spotify.models.ArtistUri"))
typealias ArtistURI = ArtistUri

/**
 * Represents a Spotify **User** URI, parsed from either a Spotify ID or taken from an endpoint.
 */
@Serializable
class UserUri(input: String) : SpotifyUri(input, "user") {
    @Serializer(forClass = UserUri::class)
    companion object : KSerializer<UserUri> by SimpleUriSerializer(::UserUri)
}

@Deprecated("renamed", ReplaceWith("UserUri", "com.adamratzman.spotify.models.UserUri"))
typealias UserURI = UserUri

/**
 * Represents a Spotify **Playlist** URI, parsed from either a Spotify ID or taken from an endpoint.
 */
@Serializable
class PlaylistUri(input: String) : CollectionUri(input, "playlist") {
    @Serializer(forClass = PlaylistUri::class)
    companion object : KSerializer<PlaylistUri> by SimpleUriSerializer(::PlaylistUri)
}

@Deprecated("renamed", ReplaceWith("PlaylistUri", "com.adamratzman.spotify.models.PlaylistUri"))
typealias PlaylistURI = PlaylistUri

/**
<<<<<<< HEAD
=======
 * Represents a Spotify **Track** URI, ether LocalTrack or SpotifyTrack, parsed from either a Spotify ID or taken
 * from an endpoint
 * */
@Serializable
sealed class TrackUri(input: String, type: String) : SpotifyUri(input, type) {
    @Serializer(forClass = TrackUri::class)
    companion object : KSerializer<TrackUri> {
        override val descriptor: SerialDescriptor = PrimitiveDescriptor("TrackUri", PrimitiveKind.STRING)
        override fun deserialize(decoder: Decoder): TrackUri = TrackUri(decoder.decodeString())
        override fun serialize(encoder: Encoder, value: TrackUri) = encoder.encodeString(value.uri)

        /**
         * Creates a abstract TrackURI of given input. Prefers SpotifyTrackUri if the input is ambiguous.
         * */
        operator fun invoke(input: String): TrackUri {
            val constructors = listOf(::SpotifyTrackUri, ::LocalTrackUri)
            for (ctor in constructors) {
                safeInitiate(input, ctor)?.also { return it }
            }
            throw SpotifyUriException("Illegal Spotify ID/URI: '$input' isn't convertible to 'track' or 'local' id")
        }
    }
}

@Deprecated("renamed", ReplaceWith("TrackUri", "com.adamratzman.spotify.models.TrackUri"))
typealias TrackURI = TrackUri

/**
>>>>>>> d4aac08f
 * Represents a Spotify **Track** URI, parsed from either a Spotify ID or taken from an endpoint.
 */
@Serializable
class SpotifyTrackUri(input: String) : PlayableUri(input, "track") {
    @Serializer(forClass = SpotifyTrackUri::class)
    companion object : KSerializer<SpotifyTrackUri> by SimpleUriSerializer(::SpotifyTrackUri)
}

/**
 * Represents a Spotify **local track** URI
 */
@Serializable
class LocalTrackUri(input: String) : PlayableUri(input, "local", allowColon = true) {
    @Serializer(forClass = LocalTrackUri::class)
    companion object : KSerializer<LocalTrackUri> by SimpleUriSerializer(::LocalTrackUri)
}

@Deprecated("renamed", ReplaceWith("LocalTrackUri", "com.adamratzman.spotify.models.LocalTrackUri"))
typealias LocalTrackURI = LocalTrackUri

@Serializable
class EpisodeUri(input: String) : PlayableUri(input, "episode") {
    @Serializer(forClass = EpisodeUri::class)
    companion object : KSerializer<EpisodeUri> by SimpleUriSerializer(::EpisodeUri)
}<|MERGE_RESOLUTION|>--- conflicted
+++ resolved
@@ -5,11 +5,10 @@
 import kotlinx.serialization.Decoder
 import kotlinx.serialization.Encoder
 import kotlinx.serialization.KSerializer
-import kotlinx.serialization.PrimitiveDescriptor
-import kotlinx.serialization.PrimitiveKind
 import kotlinx.serialization.SerialDescriptor
 import kotlinx.serialization.Serializable
 import kotlinx.serialization.Serializer
+import kotlinx.serialization.internal.StringDescriptor
 
 /**
  * Exception instantiating or deserializing a uri perceived as invalid
@@ -38,7 +37,7 @@
 }
 
 private class SimpleUriSerializer<T : SpotifyUri>(val ctor: (String) -> T) : KSerializer<T> {
-    override val descriptor: SerialDescriptor = PrimitiveDescriptor("SimpleUri", PrimitiveKind.STRING)
+    override val descriptor: SerialDescriptor = StringDescriptor
     override fun deserialize(decoder: Decoder): T = ctor(decoder.decodeString())
     override fun serialize(encoder: Encoder, value: T) = encoder.encodeString(value.uri)
 }
@@ -78,7 +77,7 @@
 
     @Serializer(forClass = SpotifyUri::class)
     companion object : KSerializer<SpotifyUri> {
-        override val descriptor: SerialDescriptor = PrimitiveDescriptor("Uri", PrimitiveKind.STRING)
+        override val descriptor: SerialDescriptor = StringDescriptor
         override fun deserialize(decoder: Decoder): SpotifyUri = SpotifyUri(decoder.decodeString())
         override fun serialize(encoder: Encoder, value: SpotifyUri) = encoder.encodeString(value.uri)
 
@@ -146,7 +145,7 @@
     companion object : KSerializer<CollectionUri> {
         override val descriptor: SerialDescriptor = StringDescriptor
         override fun deserialize(decoder: Decoder): CollectionUri = CollectionUri(decoder.decodeString())
-        override fun serialize(encoder: Encoder, obj: CollectionUri) = encoder.encodeString(obj.uri)
+        override fun serialize(encoder: Encoder, value: CollectionUri) = encoder.encodeString(value.uri)
 
         operator fun invoke(input: String): CollectionUri {
             val constructors = listOf(::PlaylistUri, ImmutableCollectionUri.Companion::invoke)
@@ -167,7 +166,7 @@
         override fun deserialize(decoder: Decoder): ImmutableCollectionUri =
             ImmutableCollectionUri(decoder.decodeString())
 
-        override fun serialize(encoder: Encoder, obj: ImmutableCollectionUri) = encoder.encodeString(obj.uri)
+        override fun serialize(encoder: Encoder, value: ImmutableCollectionUri) = encoder.encodeString(value.uri)
 
         operator fun invoke(input: String): ImmutableCollectionUri {
             val constructors = listOf(::AlbumUri, ::ShowUri)
@@ -186,7 +185,7 @@
     companion object : KSerializer<PlayableUri> {
         override val descriptor: SerialDescriptor = StringDescriptor
         override fun deserialize(decoder: Decoder): PlayableUri = PlayableUri(decoder.decodeString())
-        override fun serialize(encoder: Encoder, obj: PlayableUri) = encoder.encodeString(obj.uri)
+        override fun serialize(encoder: Encoder, value: PlayableUri) = encoder.encodeString(value.uri)
 
         /**
          * Creates a abstract TrackURI of given input. Prefers SpotifyTrackUri if the input is ambiguous.
@@ -261,37 +260,6 @@
 typealias PlaylistURI = PlaylistUri
 
 /**
-<<<<<<< HEAD
-=======
- * Represents a Spotify **Track** URI, ether LocalTrack or SpotifyTrack, parsed from either a Spotify ID or taken
- * from an endpoint
- * */
-@Serializable
-sealed class TrackUri(input: String, type: String) : SpotifyUri(input, type) {
-    @Serializer(forClass = TrackUri::class)
-    companion object : KSerializer<TrackUri> {
-        override val descriptor: SerialDescriptor = PrimitiveDescriptor("TrackUri", PrimitiveKind.STRING)
-        override fun deserialize(decoder: Decoder): TrackUri = TrackUri(decoder.decodeString())
-        override fun serialize(encoder: Encoder, value: TrackUri) = encoder.encodeString(value.uri)
-
-        /**
-         * Creates a abstract TrackURI of given input. Prefers SpotifyTrackUri if the input is ambiguous.
-         * */
-        operator fun invoke(input: String): TrackUri {
-            val constructors = listOf(::SpotifyTrackUri, ::LocalTrackUri)
-            for (ctor in constructors) {
-                safeInitiate(input, ctor)?.also { return it }
-            }
-            throw SpotifyUriException("Illegal Spotify ID/URI: '$input' isn't convertible to 'track' or 'local' id")
-        }
-    }
-}
-
-@Deprecated("renamed", ReplaceWith("TrackUri", "com.adamratzman.spotify.models.TrackUri"))
-typealias TrackURI = TrackUri
-
-/**
->>>>>>> d4aac08f
  * Represents a Spotify **Track** URI, parsed from either a Spotify ID or taken from an endpoint.
  */
 @Serializable
