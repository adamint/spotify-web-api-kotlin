# Kotlin Spotify Web API 
[![JCenter](https://maven-badges.herokuapp.com/maven-central/com.adamratzman/spotify-api-kotlin/badge.svg)](https://maven-badges.herokuapp.com/maven-central/com.adamratzman/spotify-api-kotlin)
[![Build Status](http://144.217.240.243:8111/app/rest/builds/aggregated/strob:(buildType:(project:(id:SpotifyWebApiKotlin)))/statusIcon.svg)](http://144.217.240.243:8111/project.html?projectId=SpotifyWebApiKotlin) 
[![](https://img.shields.io/badge/Documentation-latest-orange.svg)](https://adamint.github.io/spotify-web-api-kotlin/docs/spotify-web-api-kotlin/)
![](https://img.shields.io/badge/License-MIT-blue.svg)

This is the [Kotlin](https://kotlinlang.org/) implementation of the [Spotify Web API](https://developer.spotify.com/web-api/)

## Install it
This library is available via JCenter [here](https://search.maven.org/artifact/com.adamratzman/spotify-api-kotlin). 

### Gradle
```
repositories {
    jcenter()
}

<<<<<<< HEAD
compile group: 'com.adamratzman', name: 'com.adamratzman.spotify-api-kotlin', version: '3.1.0-rc.1'
=======
compile group: 'com.adamratzman', name: 'spotify-api-kotlin', version: '3.1.0'
>>>>>>> a90a474d
```

To use the latest snapshot instead, you must add the Jitpack repository as well
```
repositories {
    maven { url 'https://jitpack.io' }
    jcenter()
}
```
Then, you can use the following:
```
dependencies {
	compile 'com.github.adamint:com.adamratzman.spotify-web-api-kotlin:dev-SNAPSHOT'
}
```

### Maven
```
<dependency>
    <groupId>com.adamratzman</groupId>
    <artifactId>com.adamratzman.spotify-api-kotlin</artifactId>
    <version>SPOTIFY_API_VERSION</version>
</dependency>
```
JCenter Maven Repository:
```
<repository>
    <id>jcenter</id>
    <name>jcenter-bintray</name>
    <url>http://jcenter.bintray.com</url>
</repository>
```

#### Android
This library will work out of the box on Android.

## Documentation
The `com.adamratzman.spotify-web-api-kotlin` JavaDocs are hosted at https://adamint.github.io/com.adamratzman.spotify-web-api-kotlin/docs/com.adamratzman.spotify-web-api-kotlin/

## Samples
Samples for all APIs are located in the `samples` directory

## Have a question?
If you have a question, you can:

1. Create an [issue](https://github.com/adamint/spotify-web-api-kotlin/issues)
2. Join our [Discord server](https://discord.gg/G6vqP3S)
3. Contact me using **Adam#9261** on [Discord](https://discordapp.com)

## Creating a new api instance
To decide which api you need (SpotifyAppApi, SpotifyClientApi, SpotifyImplicitGrantApi), please refer to 
https://developer.com.adamratzman.spotify.com/documentation/general/guides/authorization-guide/. In general:
- If you don't need client resources, use SpotifyAppApi
- If you're using the api in a backend application, use SpotifyClientApi
- If you're using the api in a frontend application, use SpotifyImplicitGrantApi

### SpotifyAppApi
This provides access only to public Spotify endpoints. By default, the SpotifyApi `Token` automatically regenerates when needed. This can be changed 
through the `automaticRefresh` parameter in all builders.

There are four exposed builders, depending on the level of control you need over api creation. 
Please see the [spotifyAppApi builder docs](https://adamint.github.io/spotify-web-api-kotlin/docs/spotify-web-api-kotlin/com.adamratzman.spotify/spotify-app-api.html) for a full list of available builders, or the app api [samples](https://github.com/adamint/spotify-web-api-kotlin/tree/master/samples/jvm/src/main/kotlin/appApi). 
 

### SpotifyClientApi
The `SpotifyClientApi` is a superset of `SpotifyApi`; thus, you have access to all `SpotifyApi` methods in `SpotifyClientApi`. 
This library does not provide a method to retrieve the code from your  callback url; you must implement that with a web server.

Make sure your application has requested the proper [Scopes](https://developer.spotify.com/web-api/using-spotifyScopes/) in order to 
ensure proper function of this library.

Its automatic refresh ability is available *only* when building with
an authorization code or a `Token` object. Otherwise, it will expire `Token.expiresIn` seconds after creation.

Please see the [spotifyClientApi builder docs](https://adamint.github.io/spotify-web-api-kotlin/docs/spotify-web-api-kotlin/com.adamratzman.spotify/spotify-client-api.html) for a full list of available builders, or the client [samples](https://github.com/adamint/spotify-web-api-kotlin/tree/master/samples/jvm/src/main/kotlin/clientApi). 

### SpotifyImplicitGrantApi
Instantiate this api only if you are using the Spotify implicit grant flow. It is a superset of `SpotifyClientApi`.
Please see the [spotifyImplicitGrantApi builder docs](https://adamint.github.io/spotify-web-api-kotlin/docs/spotify-web-api-kotlin/com.adamratzman.spotify/spotify-implicit-grant-api.html) for a full list of available builders, or the implicit grant [samples (tbd)](). 

### SpotifyApiBuilder Block & setting API options 
There are three pluggable blocks in each api's corresponding builder

1. `credentials` lets you set the client id, client secret, and redirect uri
2. `authorization` lets you set the type of api authorization you are using. 
Acceptable types include: an authorization code, a `Token` object, a Token's access code string, and an optional refresh token string
3. `options` lets you configure API options to your own specific needs

#### API options
This library does not attempt to be prescriptivist. 
All API options are located in `SpotifyApiOptions` and their default values can be overridden; however, use caution in doing so, as 
most of the default values either allow for significant performance or feature enhancements to the API instance.

- `useCache`: Set whether to cache requests. Default: true
- `cacheLimit`: The maximum amount of cached requests allowed at one time. Null means no limit. Default: 200
- `automaticRefresh`: Enable or disable automatic refresh of the Spotify access token when it expires. Default: true
- `retryWhenRateLimited`: Set whether to block the current thread and wait until the API can retry the request. Default: true
- `enableLogger`: Set whether to enable to the exception logger. Default: true
- `testTokenValidity`: After API creation, test whether the token is valid by performing a lightweight request. Default: false
- `defaultLimit`: The default amount of objects to retrieve in one request. Default: 50
- `json`: The Json serializer/deserializer instance.
- `allowBulkRequests`: Allow splitting too-large requests into smaller, allowable api requests. Default: true 
- `requestTimeoutMillis`: The maximum time, in milliseconds, before terminating an http request. Default: 100000ms
- `refreshTokenProducer`: Provide if you want to use your own logic when refreshing a Spotify token.

Notes:
- Unless you have a good reason otherwise, `useCache` should be true
- `cacheLimit` is per Endpoint, not per API. Don't be surprised if you end up with over 200 items in your cache with the default settings.
- `automaticRefresh` is disabled when client secret is not provided, or if tokenString is provided in SpotifyClientApi
- `allowBulkRequests` for example, lets you query 80 artists in one wrapper call by splitting it into 50 artists + 30 artists
- `refreshTokenProducer` is useful when you want to re-authorize with the Spotify Auth SDK or elsewhere

### Building the API
The easiest way to build the API is synchronously using .build() after a builder

```kotlin
spotifyAppApi(clientId, clientSecret).build()
```

You can also build the API asynchronously using kotlin coroutines!
```kotlin
runBlocking {
    spotifyAppApi(clientId, clientSecret).buildAsyncAt(this) { api ->
        // do things
    }
}
```

## What is the SpotifyRestAction class?
Abstracting requests into a `SpotifyRestAction` class allows for a lot of flexibility in sending and receiving requests. 
This class includes options for asynchronous and blocking execution in all endpoints. However, 
 due to this, you **must** call one of the provided methods in order for the call 
 to execute! The `SpotifyRestAction` provides many methods and fields for use, including blocking and asynchronous ones. For example,
 - `hasRun()` tells you whether the rest action has been *started*
 - `hasCompleted()` tells you whether this rest action has been fully executed and *completed*
- `complete()` blocks the current thread and returns the result
- `suspendComplete(context: CoroutineContext = Dispatchers.Default)` switches to given context, invokes the supplier, and synchronously retrieves the result.
- `suspendQueue()` suspends the coroutine, invokes the supplier asynchronously, and resumes with the result
- `queue()` executes and immediately returns
- `queue(consumer: (T) -> Unit)` executes the provided callback as soon as the request 
is asynchronously evaluated
- `queueAfter(quantity: Int, timeUnit: TimeUnit, consumer: (T) -> Unit)` executes the 
provided callback after the provided time. As long as supplier execution is less than the provided 
time, this will likely be accurate within a few milliseconds.
- `asFuture()` transforms the supplier into a `CompletableFuture` (only JVM)

### SpotifyRestPagingAction
Separate from, but a superset of SpotifyRestAction, this specialized implementation of RestActions is 
just for [AbstractPagingObject] (`PagingObject` and `CursorBasedPagingObject`). This class gives you the same functionality as SpotifyRestAction, 
but you also have the ability to retrieve *all* of its items or linked PagingObjects, or a *subset* of its items or linked PagingObjects with one call, with 
a single method call to `getAllItems()` or `getAllPagingObjects()`, or `getWithNext(total: Int, context: CoroutineContext = Dispatchers.Default)` or `getWithNextItems(total: Int, context: CoroutineContext = Dispatchers.Default)` respectively


## Using the Library
### The benefits of LinkedResults, PagingObjects, and Cursor-based Paging Objects
Spotify provides these three object models in order to simplify our lives as developers. So let's see what we
can do with them!

#### PagingObjects
PagingObjects are a container for the requested objects (`items`), but also include 
important information useful in future calls. It contains the request's `limit` and `offset`, along with 
(sometimes) a link to the next and last page of items and the total number of items returned.

If a link to the next or previous page is provided, we can use the `getNext` and `getPrevious` methods to retrieve 
the respective PagingObjects 

#### Cursor-Based Paging Objects
A cursor-based paging object is a PagingObject with a cursor added on that can be used as a key to find the next 
page of items. The value in the cursor, `after`, describes after what object to begin the query.

Just like with PagingObjects, you can get the next page of items with `getNext`. *However*, there is no 
provided implementation of `after` in this library. You will need to do it yourself, if necessary.

#### LinkedResults
Some endpoints, like `PlaylistAPI.getPlaylistTracks`, return a LinkedResult, which is a simple wrapper around the 
list of objects. With this, we have access to its Spotify API url (with `href`), and we provide simple methods to parse 
that url.

### Generic Request
For obvious reasons, in most cases, making asynchronous requests via `queue` or `queueAfter` is preferred. However, 
the synchronous format is also shown.

```kotlin
val api = spotifyAppApi(
        System.getenv("SPOTIFY_CLIENT_ID"),
        System.getenv("SPOTIFY_CLIENT_SECRET")
).build()

// block and print out the names of the twenty most similar songs to the search
println(api.search.searchTrack("Début de la Suite").complete().joinToString { it.name })

// now, let's do it asynchronously
api.search.searchTrack("Début de la Suite").queue { tracks -> println(tracks.joinToString { track -> track.name }) }

// simple, right? what about if we want to print out the featured playlists message from the "Overview" tab?
println(api.browse.getFeaturedPlaylists().complete().message)

// easy! let's try something a little harder
// let's find out Bénabar's Spotify ID, find his top tracks, and print them out

val benabarId = api.search.searchArtist("Bénabar").complete()[0].id
// this works; a redundant way would be: api.artists.getArtist("com.adamratzman.spotify:artist:6xoAWsIOZxJVPpo7Qvqaqv").complete().id

println(api.artists.getArtistTopTracks(benabarId).complete().joinToString { it.name })
```

### Track Relinking
Spotify keeps many instances of most tracks on their servers, available in different markets. As such, if we use endpoints 
that return tracks, we do not know if these tracks are playable in our market. That's where track relinking comes in.

To relink in a specified market, we must supply a `market` parameter for endpoints where available. 
In both Track and SimpleTrack objects in an endpoint response, there is a nullable field called `linked_from`. 
If the track is unable to be played in the specified market and there is an alternative that *is* playable, this 
will be populated with the href, uri, and, most importantly, the id of the track.

You can then use this track in `SpotifyClientApi` endpoints such as playing or saving the track, knowing that it will be playable 
in your market!

### Contributing
See [CONTRIBUTING.md](CONTRIBUTING.md)
<|MERGE_RESOLUTION|>--- conflicted
+++ resolved
@@ -15,11 +15,7 @@
     jcenter()
 }
 
-<<<<<<< HEAD
-compile group: 'com.adamratzman', name: 'com.adamratzman.spotify-api-kotlin', version: '3.1.0-rc.1'
-=======
-compile group: 'com.adamratzman', name: 'spotify-api-kotlin', version: '3.1.0'
->>>>>>> a90a474d
+compile group: 'com.adamratzman', name: 'com.adamratzman.spotify-api-kotlin', version: 'LATEST_VERSION'
 ```
 
 To use the latest snapshot instead, you must add the Jitpack repository as well
@@ -41,7 +37,7 @@
 <dependency>
     <groupId>com.adamratzman</groupId>
     <artifactId>com.adamratzman.spotify-api-kotlin</artifactId>
-    <version>SPOTIFY_API_VERSION</version>
+    <version>LATEST_VERSION</version>
 </dependency>
 ```
 JCenter Maven Repository:
@@ -239,4 +235,4 @@
 in your market!
 
 ### Contributing
-See [CONTRIBUTING.md](CONTRIBUTING.md)
+See [CONTRIBUTING.md](CONTRIBUTING.md)