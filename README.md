--- conflicted
+++ resolved
@@ -23,11 +23,6 @@
     + [Using the API](#using-the-api)
 * [Tips](#tips)
     + [Building the API](#building-the-api)
-<<<<<<< HEAD
-    + [What is the SpotifyRestAction class?](#what-is-the-spotifyrestaction-class)
-    + [SpotifyRestPagingAction](#spotifyrestpagingaction)
-=======
->>>>>>> 0ce9f608
 * [Notes](#notes)
     + [The benefits of LinkedResults, PagingObjects, and Cursor-based Paging Objects](#the-benefits-of-linkedresults-pagingobjects-and-cursor-based-paging-objects)
     + [Generic Requests](#generic-request)
@@ -41,9 +36,8 @@
 repositories {
     jcenter()
 }
-<<<<<<< HEAD
-
-compile group: 'com.adamratzman', name: 'spotify-api-kotlin-core', version: '3.2.14'
+
+implementation("com.adamratzman:spotify-api-kotlin-core:3.3.01")
 ```
 
 Note that images and profiles are not supported on the Kotlin/JS target.
@@ -75,214 +69,6 @@
 ```
 
 ## Documentation
-The `spotify-web-api-kotlin` JavaDocs are hosted at https://adamint.github.io/spotify-web-api-kotlin/spotify-web-api-kotlin/
-
-## Have a question?
-If you have a question, you can:
-
-1. Create an [issue](https://github.com/adamint/spotify-web-api-kotlin/issues)
-2. Join our [Discord server](https://discord.gg/G6vqP3S)
-3. Contact me using **Adam#9261** on [Discord](https://discordapp.com)
-
-## Creating a new api instance
-To decide which api you need (SpotifyAppApi, SpotifyClientApi, SpotifyImplicitGrantApi), you can refer 
-to the sections below or the [Spotify authorization guide](https://developer.spotify.com/documentation/general/guides/authorization-guide/). In general:
-- If you don't need client resources, use SpotifyAppApi
-- If you're using the api in a backend application, use SpotifyClientApi (with or without PKCE)
-- If you're using the api in Kotlin/JS browser, use SpotifyImplicitGrantApi
-- If you need access to client resources in an Android or other application, use SpotifyClientApi with PKCE
-
-
-### SpotifyAppApi
-This provides access only to public Spotify endpoints.
-Use this when you have a server-side application. Note that implicit grant authorization 
-provides a higher api ratelimit, so consider using implicit grant if your application has 
-significant usage.
-
-By default, the SpotifyApi `Token` automatically regenerates when needed. 
-This can be changed by overriding the `automaticRefresh` builder setting.
-
-There are four exposed builders, depending on the level of control you need over api creation. 
-Please see the [spotifyAppApi builder docs](https://adamint.github.io/spotify-web-api-kotlin/spotify-web-api-kotlin/com.adamratzman.spotify/spotify-app-api.html) for a full list of available builders.
-
-You will need:
-- Spotify application client id
-- Spotify application client secret
-
-Example creation (default settings)
-
-```kotlin
-val api = spotifyAppApi("clientId", "clientSecret").build() // create and build api
-println(api.browse.getNewReleases().complete()) // use it
-```
-
-Example creation, using an existing Token and setting automatic token refresh to false
-```kotlin
-val token = spotifyAppApi(spotifyClientId, spotifyClientSecret).build().token
-val api = spotifyAppApi(
-    "clientId",
-    "clientSecret",
-    token,
-    SpotifyApiOptionsBuilder(
-        automaticRefresh = false
-    )
-)
-println(api.browse.getNewReleases().complete()) // use it
-```
-
-### SpotifyClientApi
-The `SpotifyClientApi` is a superset of `SpotifyApi`; thus, nothing changes if you want to 
-access public data.
-This library does not provide a method to retrieve the code from your  callback url; instead,
-you must implement that with a web server. 
-Automatic refresh is available *only* when building with an authorization code or a 
-`Token` object. Otherwise, it will expire `Token.expiresIn` seconds after creation.
-
-Make sure your application has requested the proper [Scopes](https://developer.spotify.com/web-api/using-spotifyScopes/) in order to 
-ensure proper function of this library. The api option `requiredScopes` allows you to verify 
-that a client has actually authorized with the scopes you are expecting.
-
-You will need:
-- Spotify application client id
-- Spotify application client secret (if not using PKCE)
-- Spotify application redirect uri
-- To choose which client authorization method (PKCE or non-PKCE) to use
-
-#### PKCE
-Use the PKCE builders and helper methods if you are using the Spotify client authorization PKCE flow.
-Building via PKCE returns a `SpotifyClientApi` which has modified refresh logic.
-
-Use cases:
-1. You are using this library in an application (likely Android), or do not want to expose the client secret.
-
-To learn more about the PKCE flow, please read the [Spotify authorization guide](https://developer.spotify.com/documentation/general/guides/authorization-guide/#implicit-grant-flow).
-Some highlights about the flow are:
-- It is refreshable, but each refresh token can only be used once. This library handles token refresh automatically by default
-- It does not require a client secret; instead, a set redirect uri and a random code verifier 
-are used to verify the authenticity of the authorization.
-- A code verifier is required. The code verifier is "*a cryptographically random string between 43 and 128 characters in length. 
-It can contain letters, digits, underscores, periods, hyphens, or tildes.*"
-- A code challenge is required. "*In order to generate the code challenge, your app should 
-hash the code verifier using the SHA256 algorithm. Then, base64url encode the hash that you generated.*"
-- When creating a pkce api instance, the code verifier is passed in by you and compared to 
-the code challenge used to authorize the user.
-
-This library contains helpful methods that can be used to simplify the PKCE authorization process.
-This includes `getSpotifyPkceCodeChallenge` (not available in the Kotlin/JS target), which SHA256 hashes and base64url encodes the code 
-challenge, and `getPkceAuthorizationUrl`, which allows you to generate an easy authorization url for PKCE flow.
-
-Please see the [spotifyClientPkceApi builder docs](https://adamint.github.io/spotify-web-api-kotlin/spotify-web-api-kotlin/com.adamratzman.spotify/spotify-client-pkce-api.html) for a full list of available builders.
- 
-**Takeaway**: Use PKCE authorization flow in applications where you cannot secure the client secret.
-
-To get a PKCE authorization url, to which you can redirect a user, you can use the `getPkceAuthorizationUrl`
-top-level method. An example is shown below, requesting 4 different scopes.
-```kotlin
-val codeVerifier = "thisisaveryrandomalphanumericcodeverifierandisgreaterthan43characters"
-val codeChallenge = getSpotifyPkceCodeChallenge(codeVerifier) // helper method
-val url: String = getPkceAuthorizationUrl(
-    SpotifyScope.PLAYLIST_READ_PRIVATE,
-    SpotifyScope.PLAYLIST_MODIFY_PRIVATE,
-    SpotifyScope.USER_FOLLOW_READ,
-    SpotifyScope.USER_LIBRARY_MODIFY,
-    clientId = "clientId",
-    redirectUri = "your-redirect-uri",
-    codeChallenge = codeChallenge
-)
-```
-
-There is also an optional parameter `state`, which helps you verify the authorization.
-
-**Note**: If you want automatic token refresh, you need to pass in your application client id and redirect uri 
-when using the `spotifyClientPkceApi`.
-
-##### Example: A user has authorized your application. You now have the authorization code obtained after the user was redirected back to your application. You want to create a new `SpotifyClientApi`.
-```kotlin
-val codeVerifier = "thisisaveryrandomalphanumericcodeverifierandisgreaterthan43characters"
-val code: String = ...
-val api = spotifyClientPkceApi(
-    "clientId", // optional. include for token refresh
-    "your-redirect-uri", // optional. include for token refresh
-    code,
-    codeVerifier, // the same code verifier you used to generate the code challenge
-    SpotifyApiOptionsBuilder(
-        retryWhenRateLimited = false
-    )
-).build()
-println(api.library.getSavedTracks().complete().take(10).filterNotNull().map { it.track.name })
-```
-
-#### Non-PKCE (backend applications, requires client secret)
-To get a non-PKCE authorization url, to which you can redirect a user, you can use the `getSpotifyAuthorizationUrl`
-top-level method. An example is shown below, requesting 4 different scopes.
-```kotlin
-val url: String = getSpotifyAuthorizationUrl(
-    SpotifyScope.PLAYLIST_READ_PRIVATE,
-    SpotifyScope.PLAYLIST_MODIFY_PRIVATE,
-    SpotifyScope.USER_FOLLOW_READ,
-    SpotifyScope.USER_LIBRARY_MODIFY,
-    clientId = "clientId",
-    redirectUri = "your-redirect-uri",
-    state = "your-special-state" // optional
-)
-```
-There are also several optional parameters, allowing you to set whether the authorization url is meant 
-for implicit grant flow, the state, and whether a re-authorization dialog should be shown to users.
-
-There are several exposed builders, depending on the level of control you need over api creation. 
-Please see the [spotifyClientApi builder docs](https://adamint.github.io/spotify-web-api-kotlin/spotify-web-api-kotlin/com.adamratzman.spotify/spotify-client-api.html) for a full list of available builders.
-
-##### Example: You've redirected the user back to your web server and have an authorization code (code).
-In this example, automatic token refresh is turned on by default.
-```kotlin
-val authCode = ""
-val api = spotifyClientApi(
-    "clientId",
-    "clientSecret",
-    "your-redirect-uri",
-    authCode
-).build() // create and build api
-println(api.personalization.getTopTracks(limit = 5).complete().items.map { it.name }) // print user top tracks
-```
-
-##### Example: You've saved a user's token from previous authorization and need to create an api instance.
-In this case, if you provide a client id to the builder, automatic token refresh will also be turned on.
-```kotlin
-val token: Token = ... // your existing token
-=======
-
-implementation("com.adamratzman:spotify-api-kotlin-core:3.3.01")
-```
-
-Note that images and profiles are not supported on the Kotlin/JS target.
-
-### Android
-**If you declare any release types not named debug or release, you may see "Could not resolve com.adamratzman:spotify-api-kotlin-android:VERSION". You need to do the following for each release type not named debug or release:**
-```
-android {
-    buildTypes {
-        yourReleaseType1 {
-            // ...
-            matchingFallbacks = ['release', 'debug'] 
-        }
-        yourReleaseType2 {
-            // ...
-            matchingFallbacks = ['release', 'debug'] 
-        }
-	...
-    }
-}
-```
-
-
-To successfully build, you might need to exclude kotlin_module files from the packaging. To do this, inside the android/buildTypes/release closure, you would put:
-```
-packagingOptions {
-	exclude 'META-INF/*.kotlin_module'
-}
-```
-
-## Documentation
 The `spotify-web-api-kotlin` JavaDocs are hosted [here](https://adamint.github.io/spotify-web-api-kotlin-docs/spotify-web-api-kotlin/).
 
 ## Have a question?
@@ -444,12 +230,23 @@
 In this example, automatic token refresh is turned on by default.
 ```kotlin
 val authCode = ""
->>>>>>> 0ce9f608
 val api = spotifyClientApi(
     "clientId",
     "clientSecret",
     "your-redirect-uri",
-<<<<<<< HEAD
+    authCode
+).build() // create and build api
+println(api.personalization.getTopTracks(limit = 5).items.map { it.name }) // print user top tracks
+```
+
+##### Example: You've saved a user's token from previous authorization and need to create an api instance.
+In this case, if you provide a client id to the builder, automatic token refresh will also be turned on.
+```kotlin
+val token: Token = ... // your existing token
+val api = spotifyClientApi(
+    "clientId",
+    "clientSecret",
+    "your-redirect-uri",
     token,
     SpotifyApiOptionsBuilder(
         onTokenRefresh = { 
@@ -457,7 +254,7 @@
         }
     )
 ).build()
-println(api.personalization.getTopTracks(limit = 5).complete().items.map { it.name })
+println(api.personalization.getTopTracks(limit = 5).items.map { it.name })
 ```
 
 
@@ -478,7 +275,7 @@
 - It is client-side
 - It does not require a client secret
 
-Please see the [spotifyImplicitGrantApi builder docs](https://adamint.github.io/spotify-web-api-kotlin/spotify-web-api-kotlin/com.adamratzman.spotify/spotify-implicit-grant-api.html) for a full list of available builders.
+Please see the [spotifyImplicitGrantApi builder docs](https://adamint.github.io/spotify-web-api-kotlin-docs/spotify-web-api-kotlin/com.adamratzman.spotify/spotify-implicit-grant-api.html) for a full list of available builders.
  
 The Kotlin/JS target contains the `parseSpotifyCallbackHashToToken` method, which will parse the hash 
 for the current url into a Token object, with which you can then instantiate the api.
@@ -494,7 +291,7 @@
     null,
     token
 ) // create api. there is no need to build it 
-println(api.personalization.getTopArtists(limit = 1).complete()[0].name) // use it
+println(api.personalization.getTopArtists(limit = 1)[0].name) // use it
 ```
 
 ### SpotifyApiBuilder Block & setting API options 
@@ -557,166 +354,6 @@
 ## Tips
 
 ### Building the API
-The easiest way to build the API is synchronously using .build() after a builder
-
-```kotlin
-spotifyAppApi(clientId, clientSecret).build()
-```
-
-You can also build the API asynchronously using Kotlin coroutines.
-```kotlin
-runBlocking {
-    spotifyAppApi(clientId, clientSecret).buildAsyncAt(this) { api ->
-        // do things
-    }
-}
-```
-
-### What is the SpotifyRestAction class?
-Abstracting requests into a `SpotifyRestAction` class allows for a lot of flexibility in sending and receiving requests. 
-This class includes options for asynchronous and blocking execution in all endpoints. However, 
- due to this, you **must** call one of the provided methods in order for the call 
- to execute! The `SpotifyRestAction` provides many methods and fields for use, including blocking and asynchronous ones. For example,
- - `hasRun()` tells you whether the rest action has been *started*
- - `hasCompleted()` tells you whether this rest action has been fully executed and *completed*
-- `complete()` blocks the current thread and returns the result
-- `suspendComplete(context: CoroutineContext = Dispatchers.Default)` switches to given context, invokes the supplier, and synchronously retrieves the result.
-- `suspendQueue()` suspends the coroutine, invokes the supplier asynchronously, and resumes with the result
-- `queue()` executes and immediately returns
-- `queue(consumer: (T) -> Unit)` executes the provided callback as soon as the request 
-is asynchronously evaluated
-- `queueAfter(quantity: Int, timeUnit: TimeUnit, consumer: (T) -> Unit)` executes the 
-provided callback after the provided time. As long as supplier execution is less than the provided 
-time, this will likely be accurate within a few milliseconds.
-- `asFuture()` transforms the supplier into a `CompletableFuture` (only JVM)
-
-### SpotifyRestPagingAction
-Separate from, but a superset of SpotifyRestAction, this specialized implementation of RestActions includes extensions
-for `AbstractPagingObject` (`PagingObject` and `CursorBasedPagingObject`). This class gives you the same functionality as SpotifyRestAction, 
-but you also have the ability to retrieve *all* of its items or linked PagingObjects, or a *subset* of its items or linked PagingObjects with one call, with 
-a single method call to `getAllItems()` or `getAllPagingObjects()`, or `getWithNext(total: Int, context: CoroutineContext = Dispatchers.Default)` or `getWithNextItems(total: Int, context: CoroutineContext = Dispatchers.Default)` respectively
-
-=======
-    authCode
-).build() // create and build api
-println(api.personalization.getTopTracks(limit = 5).items.map { it.name }) // print user top tracks
-```
-
-##### Example: You've saved a user's token from previous authorization and need to create an api instance.
-In this case, if you provide a client id to the builder, automatic token refresh will also be turned on.
-```kotlin
-val token: Token = ... // your existing token
-val api = spotifyClientApi(
-    "clientId",
-    "clientSecret",
-    "your-redirect-uri",
-    token,
-    SpotifyApiOptionsBuilder(
-        onTokenRefresh = { 
-            println("Token refreshed at ${System.currentTimeMillis()}")
-        }
-    )
-).build()
-println(api.personalization.getTopTracks(limit = 5).items.map { it.name })
-```
-
-
-### SpotifyImplicitGrantApi
-Use the `SpotifyImplicitGrantApi` if you are using the Spotify implicit grant flow.
-`SpotifyImplicitGrantApi` is a superset of `SpotifyClientApi`.
-Unlike the other builders, the `spotifyImplicitGrantApi` builder method directly returns 
-a `SpotifyImplicitGrantApi` instead of an api builder.
-
-Use cases:
-1. You are using the **Kotlin/JS** target for this library.
-2. Your frontend Javascript passes the token received through the implicit grant flow to your 
-backend, where it is then used to create an api instance.
-
-To learn more about the implicit grant flow, please read the [Spotify authorization guide](https://developer.spotify.com/documentation/general/guides/authorization-guide/#implicit-grant-flow).
-Some highlights about the flow are:
-- It is non-refreshable
-- It is client-side
-- It does not require a client secret
-
-Please see the [spotifyImplicitGrantApi builder docs](https://adamint.github.io/spotify-web-api-kotlin-docs/spotify-web-api-kotlin/com.adamratzman.spotify/spotify-implicit-grant-api.html) for a full list of available builders.
- 
-The Kotlin/JS target contains the `parseSpotifyCallbackHashToToken` method, which will parse the hash 
-for the current url into a Token object, with which you can then instantiate the api.
-
-**Takeaway**: There are two ways to use implicit grant flow, browser-side only and browser and 
-server. This library provides easy access for both.
-
-##### Example
-```kotlin
-val token: Token = ...
-val api = spotifyImplicitGrantApi(
-    null,
-    null,
-    token
-) // create api. there is no need to build it 
-println(api.personalization.getTopArtists(limit = 1)[0].name) // use it
-```
-
-### SpotifyApiBuilder Block & setting API options 
-There are three pluggable blocks in each api's corresponding builder
-
-1. `credentials` lets you set the client id, client secret, and redirect uri
-2. `authorization` lets you set the type of api authorization you are using. 
-Acceptable types include: an authorization code, a `Token` object, a Token's access code string, and an optional refresh token string
-3. `options` lets you configure API options to your own specific needs
-
-#### API options
-This library does not attempt to be prescriptivist. 
-All API options are located in `SpotifyApiOptions` and their default values can be overridden; however, use caution in doing so, as 
-most of the default values either allow for significant performance or feature enhancements to the API instance.
-
-- `useCache`: Set whether to cache requests. Default: true
-- `cacheLimit`: The maximum amount of cached requests allowed at one time. Null means no limit. Default: 200
-- `automaticRefresh`: Enable or disable automatic refresh of the Spotify access token when it expires. Default: true
-- `retryWhenRateLimited`: Set whether to block the current thread and wait until the API can retry the request. Default: true
-- `enableLogger`: Set whether to enable to the exception logger. Default: true
-- `testTokenValidity`: After API creation, test whether the token is valid by performing a lightweight request. Default: false
-- `defaultLimit`: The default amount of objects to retrieve in one request. Default: 50
-- `json`: The Json serializer/deserializer instance.
-- `allowBulkRequests`: Allow splitting too-large requests into smaller, allowable api requests. Default: true 
-- `requestTimeoutMillis`: The maximum time, in milliseconds, before terminating an http request. Default: 100000ms
-- `refreshTokenProducer`: Provide if you want to use your own logic when refreshing a Spotify token.
-- `requiredScopes`: Scopes that your application requires to function (only applicable to `SpotifyClientApi` and `SpotifyImplicitGrantApi`).
-This verifies that the token your user authorized with actually contains the scopes your 
-application needs to function.
-
-Notes:
-- Unless you have a good reason otherwise, `useCache` should be true
-- `cacheLimit` is per Endpoint, not per API. Don't be surprised if you end up with over 200 items in your cache with the default settings.
-- `automaticRefresh` is disabled when client secret is not provided, or if tokenString is provided in SpotifyClientApi
-- `allowBulkRequests` for example, lets you query 80 artists in one wrapper call by splitting it into 50 artists + 30 artists
-- `refreshTokenProducer` is useful when you want to re-authorize with the Spotify Auth SDK or elsewhere
-
-### Using the API
-APIs available in all `SpotifyApi` instances, including `SpotifyClientApi` and `SpotifyImplicitGrantApi`:
-- `SearchApi` (searching items)
-- `AlbumApi` (get information about albums)
-- `BrowseApi` (browse new releases, featured playlists, categories, and recommendations)
-- `ArtistApi` (get information about artists)
-- `PlaylistApi` (get information about playlists)
-- `UserApi` (get public information about users on Spotify)
-- `TrackApi` (get information about tracks)
-- `FollowingApi` (check whether users follow playlists)
-
-APIs available only in `SpotifyClientApi` and `SpotifyImplicitGrantApi` instances:
-- `ClientSearchApi` (all the methods in `SearchApi`, and searching shows and episodes)
-- `EpisodeApi` (get information about episodes)
-- `ShowApi` (get information about shows)
-- `ClientPlaylistApi` (all the methods in `PlaylistApi`, and get and manage user playlists)
-- `ClientProfileApi` (all the methods in `UserApi`, and get the user profile, depending on scopes)
-- `ClientFollowingApi` (all the methods in `FollowingApi`, and get and manage following of playlists, artists, and users)
-- `ClientPersonalizationApi` (get user top tracks and artists)
-- `ClientLibraryApi` (get and manage saved tracks and albums)
-- `ClientPlayerApi` (view and control Spotify playback)
-
-## Tips
-
-### Building the API
 The easiest way to build the API is using .build() after a builder
 ```kotlin
 runBlocking {
@@ -724,7 +361,6 @@
 }
 ```
 
->>>>>>> 0ce9f608
 ## Notes
 ### The benefits of LinkedResults, PagingObjects, and Cursor-based Paging Objects
 Spotify provides these three object models in order to simplify our lives as developers. So let's see what we
@@ -760,24 +396,6 @@
         System.getenv("SPOTIFY_CLIENT_SECRET")
 ).build()
 
-<<<<<<< HEAD
-// block and print out the names of the twenty most similar songs to the search
-println(api.search.searchTrack("Début de la Suite").complete().joinToString { it.name })
-
-// now, let's do it asynchronously
-api.search.searchTrack("Début de la Suite").queue { tracks -> println(tracks.joinToString { track -> track.name }) }
-
-// simple, right? what about if we want to print out the featured playlists message from the "Overview" tab?
-println(api.browse.getFeaturedPlaylists().complete().message)
-
-// easy! let's try something a little harder
-// let's find out Bénabar's Spotify ID, find his top tracks, and print them out
-
-val benabarId = api.search.searchArtist("Bénabar").complete()[0].id
-// this works; a redundant way would be: api.artists.getArtist("spotify:artist:6xoAWsIOZxJVPpo7Qvqaqv").complete().id
-
-println(api.artists.getArtistTopTracks(benabarId).complete().joinToString { it.name })
-=======
 // print out the names of the twenty most similar songs to the search
 println(api.search.searchTrack("Début de la Suite").joinToString { it.name })
 
@@ -789,7 +407,6 @@
 val benabarId = api.search.searchArtist("Bénabar")[0].id
 // this works; a redundant way would be: api.artists.getArtist("spotify:artist:6xoAWsIOZxJVPpo7Qvqaqv").id
 println(api.artists.getArtistTopTracks(benabarId).joinToString { it.name })
->>>>>>> 0ce9f608
 ```
 
 ### Track Relinking
