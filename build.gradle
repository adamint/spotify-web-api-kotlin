buildscript {
    ext.kotlin_version = '1.3.21'
    ext.dokka_version = '0.9.17'

    repositories { jcenter() }

    dependencies {
        classpath "org.jetbrains.kotlin:kotlin-gradle-plugin:$kotlin_version"
        classpath "org.jetbrains.dokka:dokka-gradle-plugin:$dokka_version"
    }
}


plugins {
    id "com.diffplug.gradle.spotless" version "3.16.0"
    id "base"
    id "io.codearte.nexus-staging" version "0.12.0"
    id "com.bmuschko.nexus" version "2.3.1"
}

apply plugin: 'kotlin'
apply plugin: 'org.jetbrains.dokka'

group 'com.adamratzman'
version '2.1.1'

archivesBaseName = 'spotify-api-kotlin'

sourceCompatibility = 1.8

repositories {
    mavenCentral()
    jcenter()
    maven { url "https://dl.bintray.com/spekframework/spek" }
}

dependencies {
    // Actual library dependencies
    implementation 'com.beust:klaxon:5.0.5'

    compile "org.jetbrains.kotlin:kotlin-stdlib-jdk8:$kotlin_version"
    compile "org.jetbrains.kotlin:kotlin-reflect:$kotlin_version"
    
    // Spek testing requirements
    testImplementation('org.spekframework.spek2:spek-dsl-jvm:2.0.0') {
        exclude group: 'org.jetbrains.kotlin'
    }
    testRuntimeOnly('org.spekframework.spek2:spek-runner-junit5:2.0.0') {
        exclude group: 'org.junit.platform'
        exclude group: 'org.jetbrains.kotlin'
    }

<<<<<<< HEAD
    testImplementation('org.junit.jupiter:junit-jupiter-api:5.4.0')
    testImplementation(group: 'org.json', name: 'json', version: '20180130')
    testRuntimeOnly 'org.junit.jupiter:junit-jupiter-engine:5.4.0'

=======
    testImplementation('org.junit.jupiter:junit-jupiter-api:5.3.2')
    testImplementation(group: 'org.json', name: 'json', version: '20180130')
    testRuntimeOnly 'org.junit.jupiter:junit-jupiter-engine:5.3.2'
>>>>>>> d9a663b1
}

dokka {
    outputFormat = 'html'
    outputDirectory = 'docs'

    jdkVersion = 8
    includeNonPublic = false
    impliedPlatforms = ["JVM"]

    linkMapping {
        dir = "src/main/kotlin"
        url = "https://github.com/adamint/spotify-web-api-kotlin/tree/master/src/main/kotlin"
        suffix = "#L"
    }
}

spotless {
    kotlin {
        ktlint()
        licenseHeader '/* Created by Adam Ratzman (2018) */'    // License header
    }
}

test {
    systemProperties project.properties.subMap(
            ["clientId", "clientSecret", "spotifyTokenString", "spotifyRedirectUri"]
    )
    useJUnitPlatform {
        includeEngines 'spek2'
    }
}

compileKotlin {
    kotlinOptions.jvmTarget = "1.8"
}
compileTestKotlin {
    kotlinOptions.jvmTarget = "1.8"
}

modifyPom {
    project {
        name 'spotify-api-kotlin'
        description 'A Kotlin wrapper for the Spotify Web API.'
        url 'https://github.com/adamint/spotify-web-api-kotlin'
        inceptionYear '2018'
        scm {
            url 'https://github.com/adamint/spotify-web-api-kotlin'
            connection 'scm:https://github.com/adamint/spotify-web-api-kotlin.git'
            developerConnection 'scm:git://github.com/adamint/spotify-web-api-kotlin.git'
        }
        licenses {
            license {
                name 'The Apache Software License, Version 2.0'
                url 'http://www.apache.org/licenses/LICENSE-2.0.txt'
                distribution 'repo'
            }
        }
        developers {
            developer {
                id 'adamratzman'
                name 'Adam Ratzman'
                email 'adam@adamratzman.com'
            }
        }
    }
}
extraArchive {
    sources = true
    tests = true
    javadoc = true
}
nexus {
    sign = true
    repositoryUrl = 'https://oss.sonatype.org/service/local/staging/deploy/maven2/'
    snapshotRepositoryUrl = 'https://oss.sonatype.org/content/repositories/snapshots/'
}

nexusStaging {
    packageGroup = "com.adamratzman"
}<|MERGE_RESOLUTION|>--- conflicted
+++ resolved
@@ -49,17 +49,10 @@
         exclude group: 'org.junit.platform'
         exclude group: 'org.jetbrains.kotlin'
     }
-
-<<<<<<< HEAD
+    
     testImplementation('org.junit.jupiter:junit-jupiter-api:5.4.0')
     testImplementation(group: 'org.json', name: 'json', version: '20180130')
     testRuntimeOnly 'org.junit.jupiter:junit-jupiter-engine:5.4.0'
-
-=======
-    testImplementation('org.junit.jupiter:junit-jupiter-api:5.3.2')
-    testImplementation(group: 'org.json', name: 'json', version: '20180130')
-    testRuntimeOnly 'org.junit.jupiter:junit-jupiter-engine:5.3.2'
->>>>>>> d9a663b1
 }
 
 dokka {
